#include "vmm.h"
#include "vmx.h"
#include "vmcs.h"
/**
 * Initialize all logical processors on the system for hypervisor execution.
 * 
 * This function performs the following actions:
 *      - Uses the CPUID instruction to verify that VMX is supported on the system.
 *        (As in, check we're not loading the driver on an AMD chip)
 *      - Checks the Feature Control MSR to ensure that the user's BIOS has enabled VT-X
 *        (Some BIOS allows users to disable this feature)
 *      - Allocates all relevant hypervisor structures. During Windows execution, this will
 *        utilize kernel APIs to allocate some structures into the kernel pool and physical memory.
 *      - On Windows, a DPC (Deferred Procedure Call) is queued on each processor to begin the next
 *        step of initialization, one for each logical processor for VT-X execution.
 *      - After each DPC is complete, this function returns TRUE if all processors successfully entered
 *        VT-x mode.
 */
BOOL HvInitializeAllProcessors()
{
    SIZE_T FeatureMSR;
    PVMM_GLOBAL_CONTEXT GlobalContext;

    HvUtilLog("HvInitializeAllProcessors: Starting.");

    // Check if VMX support is enabled on the processor.
    if (!ArchIsVMXAvailable())
    {
        HvUtilLogError("VMX is not a feture of this processor.");
        return FALSE;
    }

    // Enable bits in MSR to enable VMXON instruction.
    FeatureMSR = ArchGetHostMSR(MSR_IA32_FEATURE_CONTROL_ADDRESS);

    // The BIOS will lock the VMX bit on startup.
    if (!HvUtilBitIsSet(FeatureMSR, FEATURE_BIT_VMX_LOCK))
    {
        HvUtilLogError("VMX support was not locked by BIOS.");
        return FALSE;
    }

    // VMX support can be configured to be disabled outside SMX.
    // Check to ensure this isn't the case.
    if (!HvUtilBitIsSet(FeatureMSR, FEATURE_BIT_ALLOW_VMX_OUTSIDE_SMX))
    {
        HvUtilLogError("VMX support was disabled outside of SMX operation by BIOS.");
        return FALSE;
    }

    HvUtilLog("Total Processor Count: %i", OsGetCPUCount());

    // Pre-allocate all logical processor contexts, VMXON regions, VMCS regions
    GlobalContext = HvAllocateVmmContext();

    // Generates a DPC that makes all processors execute the broadcast function.
    KeGenericCallDpc(HvpDPCBroadcastFunction, (PVOID)GlobalContext);

    if (GlobalContext->SuccessfulInitializationsCount != OsGetCPUCount())
    {
        // TODO: Move to driver uninitalization
        HvFreeVmmContext(GlobalContext);
        HvUtilLogError("HvInitializeAllProcessors: Not all processors initialized. [%i successful]", GlobalContext->SuccessfulInitializationsCount);
        return FALSE;
    }

    HvUtilLogSuccess("HvInitializeAllProcessors: Success.");
    return TRUE;
}

/*
 * Allocate the global VMM context used by all processors.
 * 
 * - Allocates a VMM_GLOBAL_CONTEXT structure, containing information about hv operations
 *   that is independent of a single processor.
 * - Allocates a VMM_PROCESSOR_CONTEXT structure for each logical processor, containing
 *   information about hv operation for only that singular processor.
 */
PVMM_GLOBAL_CONTEXT HvAllocateVmmContext()
{
    PVMM_GLOBAL_CONTEXT Context;

    // Allocate the global context structure
    Context = (PVMM_GLOBAL_CONTEXT)OsAllocateNonpagedMemory(sizeof(VMM_CONTEXT));
    if (!Context)
    {
        return NULL;
    }

    // Get count of all logical processors on the system
    Context->ProcessorCount = OsGetCPUCount();

    // Number of successful processor initializations
    Context->SuccessfulInitializationsCount = 0;

    // Save SYSTEM process DTB
    Context->SystemDirectoryTableBase = __readcr3();

    /*
	 * Get capability MSRs and add them to the global context.
	 */
    Context->VmxCapabilities = ArchGetBasicVmxCapabilities();

    PVMM_PROCESSOR_CONTEXT *ProcessorContexts = OsAllocateNonpagedMemory(Context->ProcessorCount * sizeof(PVMM_PROCESSOR_CONTEXT));
    if (!ProcessorContexts)
    {
        return NULL;
    }

    /*
	 * Allocate a logical processor context structure for each processor on the system.
	 */
    for (SIZE_T ProcessorNumber = 0; ProcessorNumber < Context->ProcessorCount; ProcessorNumber++)
    {
        ProcessorContexts[ProcessorNumber] = HvAllocateLogicalProcessorContext(Context);
        if (ProcessorContexts[ProcessorNumber] == NULL)
        {
            HvUtilLogError("HvInitializeLogicalProcessor[#%i]: Failed to setup processor context.", ProcessorNumber);
            return NULL;
        }

        HvUtilLog("HvInitializeLogicalProcessor[#%i]: Allocated Context [Context = 0x%llx]", ProcessorNumber, ProcessorContexts[ProcessorNumber]);
    }

    Context->AllProcessorContexts = ProcessorContexts;
    HvUtilLog("VmcsRevisionNumber: %x", Context->VmxCapabilities.VmcsRevisionId);

    return Context;
}

/*
 * Free global VMM context and all logical processor contexts.
 */
VOID HvFreeVmmContext(PVMM_GLOBAL_CONTEXT Context)
{
    if (Context)
    {
        // Free each logical processor context
        for (SIZE_T ProcessorNumber = 0; ProcessorNumber < Context->ProcessorCount; ProcessorNumber++)
        {
            HvFreeLogicalProcessorContext(Context->AllProcessorContexts[ProcessorNumber]);
        }

        // Free the collection of pointers to processor contexts
        OsFreeNonpagedMemory(Context->AllProcessorContexts);

        // Free the actual context struct
        OsFreeNonpagedMemory(Context);
    }
}

/*
 * Allocate and setup the VMXON region for the logical processor context.
 */
PVMXON_REGION HvAllocateVmxonRegion(PVMM_GLOBAL_CONTEXT GlobalContext)
{
    PVMXON_REGION Region;

    // See VMX_VMXON_NUMBER_PAGES documentation.
    Region = (PVMXON_REGION)OsAllocateContiguousAlignedPages(VMX_VMXON_NUMBER_PAGES);

    // Zero VMXON region just to be sure...
    OsZeroMemory(Region, VMX_VMXON_NUMBER_PAGES * PAGE_SIZE);

    /*
	 * Initialize the version identifier in the VMXON region (the first 31 bits) with the VMCS revision identifier
	 * reported by capability MSRs.
	 *
	 * Clear bit 31 of the first 4 bytes of the VMXON region. (Handled by OsZeroMemory above)
	 */

    Region->VmcsRevisionNumber = (UINT32)GlobalContext->VmxCapabilities.VmcsRevisionId;

    return Region;
}

/**
 * Allocates a logical processor context.
 * 
 * Contains:
 *      - VMXON region
 *      - The Host stack, the stack used during exit handlers
 *      - The default VMCS, configuring all aspects of hv operation
 *      - MSR bitmap, containing a bitmap of MSRs to exit on
 * 
 * Returns NULL on error.
 */
PVMM_PROCESSOR_CONTEXT HvAllocateLogicalProcessorContext(PVMM_GLOBAL_CONTEXT GlobalContext)
{
    PVMM_PROCESSOR_CONTEXT Context;

    // Allocate some generic memory for our context
    Context = (PVMM_PROCESSOR_CONTEXT)OsAllocateNonpagedMemory(sizeof(VMX_PROCESSOR_CONTEXT));
    if (!Context)
    {
        return NULL;
    }

    // Inititalize all fields to 0, including the stack
    OsZeroMemory(Context, sizeof(VMX_PROCESSOR_CONTEXT));

    // Entry to refer back to the global context for simplicity
    Context->GlobalContext = GlobalContext;

    // Top of the host stack is the global context pointer.
    // See: vmxdefs.h and the structure definition.
    Context->HostStack.GlobalContext = GlobalContext;

    // Allocate and setup the VMXON region for this processor
    Context->VmxonRegion = HvAllocateVmxonRegion(GlobalContext);
    if (!Context->VmxonRegion)
    {
        return NULL;
    }

    Context->VmxonRegionPhysical = OsVirtualToPhysical(Context->VmxonRegion);
    if (!Context->VmxonRegionPhysical)
    {
        return NULL;
    }

    // Allocate and setup a blank VMCS region
    Context->VmcsRegion = HvAllocateVmcsRegion(GlobalContext);
    if (!Context->VmcsRegion)
    {
        return NULL;
    }

    Context->VmcsRegionPhysical = OsVirtualToPhysical(Context->VmcsRegion);
    if (!Context->VmcsRegionPhysical)
    {
        return NULL;
    }

    /*
	 * Allocate one page for MSR bitmap, all zeroes because we are not exiting on any MSRs.
	 */
    Context->MsrBitmap = OsAllocateContiguousAlignedPages(1);
    OsZeroMemory(Context->MsrBitmap, PAGE_SIZE);

    // Record the physical address of the MSR bitmap
    Context->MsrBitmapPhysical = OsVirtualToPhysical(Context->MsrBitmap);

    return Context;
}

/*
 * Allocate a VMCS memory region and write the revision identifier.
 */
PVMCS HvAllocateVmcsRegion(PVMM_GLOBAL_CONTEXT GlobalContext)
{
    PVMCS VmcsRegion;

    // Allocate contiguous physical pages for the VMCS. See VMX_VMCS_NUMBER_PAGES.
    VmcsRegion = (PVMCS)OsAllocateContiguousAlignedPages(VMX_VMCS_NUMBER_PAGES);

    // Initialize all fields to zero.
    OsZeroMemory(VmcsRegion, VMX_VMCS_NUMBER_PAGES * PAGE_SIZE);

    /*
	 * Software should write the VMCS revision identifier to the VMCS region before using that region for a VMCS.
	 */
    VmcsRegion->RevisionId = (UINT32)GlobalContext->VmxCapabilities.VmcsRevisionId;

    return VmcsRegion;
}

/*
 * Free a logical processor context allocated by HvAllocateLogicalProcessorContext
 */
VOID HvFreeLogicalProcessorContext(PVMM_PROCESSOR_CONTEXT Context)
{
    if (Context)
    {
        OsFreeContiguousAlignedPages(Context->VmxonRegion);
        OsFreeNonpagedMemory(Context);
    }
}

/*
 * Get the current CPU context object from the global context by reading the current processor number.
 */
PVMM_PROCESSOR_CONTEXT HvGetCurrentCPUContext(PVMM_GLOBAL_CONTEXT GlobalContext)
{
    SIZE_T CurrentProcessorNumber;
    PVMM_PROCESSOR_CONTEXT CurrentContext;

    // Get the current processor we're executing this function on right now
    CurrentProcessorNumber = OsGetCurrentProcessorNumber();

    // Get the logical processor context that was allocated for this current processor
    CurrentContext = GlobalContext->AllProcessorContexts[CurrentProcessorNumber];

    return CurrentContext;
}

/**
 * Called by HvInitializeAllProcessors to initialize VMX on a specific logical processor.
 */
VOID NTAPI HvpDPCBroadcastFunction(_In_ struct _KDPC *Dpc,
                                   _In_opt_ PVOID DeferredContext,
                                   _In_opt_ PVOID SystemArgument1,
                                   _In_opt_ PVOID SystemArgument2)
{
    SIZE_T CurrentProcessorNumber;
    PVMM_GLOBAL_CONTEXT GlobalContext;
    PVMM_PROCESSOR_CONTEXT CurrentContext;

    UNREFERENCED_PARAMETER(Dpc);

    GlobalContext = (PVMM_GLOBAL_CONTEXT)DeferredContext;

    // Get the current processor number we're executing this function on right now
    CurrentProcessorNumber = OsGetCurrentProcessorNumber();

    // Get the logical processor context that was allocated for this current processor
    CurrentContext = HvGetCurrentCPUContext(GlobalContext);

    // Initialize processor for VMX
    if (HvBeginInitializeLogicalProcessor(CurrentContext))
    {
        // We were successful in initializing the processor
        GlobalContext->SuccessfulInitializationsCount++;
    }
    else
    {
        HvUtilLogError("HvpDPCBroadcastFunction[#%i]: Failed to VMLAUNCH.", CurrentProcessorNumber);
    }

    // These must be called for GenericDpcCall to signal other processors
    // SimpleVisor code shows how to do this

    // Wait for all DPCs to synchronize at this point
    KeSignalCallDpcSynchronize(SystemArgument2);

    // Mark the DPC as being complete
    KeSignalCallDpcDone(SystemArgument1);
}

/**
 * Initialize VMCS and enter VMX root-mode.
 * 
 * This function should never return, except on error. Execution will continue on the guest on success.
 * 
 * See: HvBeginInitializeLogicalProcessor and vmxdefs.asm.
 */
VOID HvInitializeLogicalProcessor(PVMM_PROCESSOR_CONTEXT Context, SIZE_T GuestRSP, SIZE_T GuestRIP)
{
<<<<<<< HEAD
	SIZE_T CurrentProcessorNumber;

	// Get the current processor we're executing this function on right now
	CurrentProcessorNumber = OsGetCurrentProcessorNumber();

	// Enable VMXe, execute VMXON and enter VMX root mode
	if (!VmxEnterRootMode(Context))
	{
		HvUtilLogError("HvInitializeLogicalProcessor[#%i]: Failed to enter VMX Root Mode.", CurrentProcessorNumber);
		return;
	}

	// Setup VMCS with all values necessary to begin VMXLAUNCH
	// &Context->HostStack.GlobalContext is also the top of the host stack
	if (!HvSetupVmcsDefaults(Context, (SIZE_T)&HvEnterFromGuest, (SIZE_T)&Context->HostStack.GlobalContext, GuestRIP, GuestRSP))
	{
		HvUtilLogError("HvInitializeLogicalProcessor[#%i]: Failed to enter VMX Root Mode.", CurrentProcessorNumber);
		VmxExitRootMode(Context);
		return;
	}

	// Launch the hypervisor
	if (!VmxLaunchProcessor(Context))
	{
		HvUtilLogError("HvInitializeLogicalProcessor[#%i]: Failed to VmxLaunchProcessor.", CurrentProcessorNumber);
		return;
	}

	HvUtilLogSuccess("HvInitializeLogicalProcessor[#%i]: Successfully entered VMX Root Mode.", CurrentProcessorNumber);

	VmxExitRootMode(Context);
=======
    SIZE_T CurrentProcessorNumber;

    // Get the current processor we're executing this function on right now
    CurrentProcessorNumber = OsGetCurrentProcessorNumber();

    // Enable VMXe, execute VMXON and enter VMX root mode
    if (!VmxEnterRootMode(Context))
    {
        HvUtilLogError("HvInitializeLogicalProcessor[#%i]: Failed to enter VMX Root Mode.", CurrentProcessorNumber);
        return;
    }

    // Setup VMCS with all values necessary to begin VMXLAUNCH
    // &Context->HostStack.GlobalContext is also the top of the host stack
    if (!HvSetupVmcsDefaults(Context, (SIZE_T)&HvEnterFromGuest, (SIZE_T)&Context->HostStack.GlobalContext, GuestRIP, GuestRSP))
    {
        HvUtilLogError("HvInitializeLogicalProcessor[#%i]: Failed to enter VMX Root Mode.", CurrentProcessorNumber);
        VmxExitRootMode(Context);
        return;
    }

    // Launch the hypervisor! This function should not return if it is successful, as we continue execution
    // on the guest.
    if (!VmxLaunchProcessor(Context))
    {
        HvUtilLogError("HvInitializeLogicalProcessor[#%i]: Failed to VmxLaunchProcessor.", CurrentProcessorNumber);
        return;
    }
>>>>>>> f8c5cc55
}

/*
 * This function is the main handler of all exits that take place during VMM execution.
 * 
 * This function is initially called from HvEnterFromGuest (defined in vmxdefs.asm). During HvEnterFromGuest,
 * the state of the guest's registers are stored to the stack and given as a stack pointer in GuestRegisters.
 * The value of most guest gp registers can be accessed using the PGPREGISTER_CONTEXT, but GuestRSP must
 * be read out of the VMCS due to the fact that, during the switch from guest to host, the HostRSP value
 * replaced RSP. During the switch, GuestRSP was saved back to the guest area of the VMCS so we can access
 * it with a VMREAD.
 * 
 * Defined in Section 27.2 RECORDING VM-EXIT INFORMATION AND UPDATING VM-ENTRY CONTROL FIELDS, exits have two main
 * exit fields, one which describes what kind of exit just took place (ExitReason) and why it took place (ExitQualification).
 * By reading these two values, the exit handler can know exactly what steps it should take to handle the exit properly.
 * 
 * When the exit handler is called by the CPU, interrupts are disabled. In order to call certain kernel api functions
 * in Type 2, we will need to enable interrupts. Therefore, the first action the handler must take is to ensure execution 
 * of the handler is not executing below DISPATCH_LEVEL. This is to prevent the dispatcher from context switching away 
 * from our exit handler if we enable interrupts, potentially causing serious memory synchronization problems.
 * 
 * Next, a VMEXIT_CONTEXT is initialized with the exit information, including certain guest registers (RSP, RIP, RFLAGS) 
 * from the VMCS.
 * 
 * This function is given two arguments from HvEnterFromGuest in vmxdefs.asm:
 *      - The GlobalContext, which was saved to the top of the HostStack
 *      - The guest register context, which was pushed onto the stack during HvEnterFromGuest.
 * 
 */
BOOL HvHandleVmExit(PVMM_GLOBAL_CONTEXT GlobalContext, PGPREGISTER_CONTEXT GuestRegisters)
{
    VMEXIT_CONTEXT ExitContext;
    PVMM_PROCESSOR_CONTEXT ProcessorContext;

    // Grab our logical processor context object for this processor
    ProcessorContext = HvGetCurrentCPUContext(GlobalContext);

    /*
	 * Initialize all fields of the exit context, including reading relevant fields from the VMCS.
	 */
    VmxInitializeExitContext(&ExitContext, GuestRegisters);

    /*
	 * To prevent context switching while enabling interrupts, save IRQL here.
	 */
    ExitContext.SavedIRQL = KeGetCurrentIrql();
    if (ExitContext.SavedIRQL < DISPATCH_LEVEL)
    {
        KeRaiseIrqlToDpcLevel();
    }

    __debugbreak();

    /*
	 * If we raised IRQL, lower it before returning to guest.
	 */
    if (ExitContext.SavedIRQL < DISPATCH_LEVEL)
    {
        KeLowerIrql(ExitContext.SavedIRQL);
    }

    return TRUE;
}

/*
 * If we're at this point, that means HvEnterFromGuest failed to enter back to the guest.
 * Print out the error informaiton and some state of the processor for debugging purposes.
 */
BOOL HvHandleVmExitFailure(PVMM_GLOBAL_CONTEXT GlobalContext, PGPREGISTER_CONTEXT GuestRegisters)
{
    PVMM_PROCESSOR_CONTEXT ProcessorContext;

    UNREFERENCED_PARAMETER(GuestRegisters);

    // Grab our logical processor context object for this processor
    ProcessorContext = HvGetCurrentCPUContext(GlobalContext);

    HvUtilLogError("HvHandleVmExitFailure: Encountered vmexit error.");

    // Print information about the error state
    VmxPrintErrorState(ProcessorContext);

    // Exit root mode, since we cannot recover here
    if (!VmxExitRootMode(ProcessorContext))
    {
        // We can't exit root mode? Ut oh. Things are real bad.
        // Returning false here will halt the processor.
        return FALSE;
    }

    // Continue execution in non-VMX mode.
    return TRUE;
}<|MERGE_RESOLUTION|>--- conflicted
+++ resolved
@@ -346,39 +346,6 @@
  */
 VOID HvInitializeLogicalProcessor(PVMM_PROCESSOR_CONTEXT Context, SIZE_T GuestRSP, SIZE_T GuestRIP)
 {
-<<<<<<< HEAD
-	SIZE_T CurrentProcessorNumber;
-
-	// Get the current processor we're executing this function on right now
-	CurrentProcessorNumber = OsGetCurrentProcessorNumber();
-
-	// Enable VMXe, execute VMXON and enter VMX root mode
-	if (!VmxEnterRootMode(Context))
-	{
-		HvUtilLogError("HvInitializeLogicalProcessor[#%i]: Failed to enter VMX Root Mode.", CurrentProcessorNumber);
-		return;
-	}
-
-	// Setup VMCS with all values necessary to begin VMXLAUNCH
-	// &Context->HostStack.GlobalContext is also the top of the host stack
-	if (!HvSetupVmcsDefaults(Context, (SIZE_T)&HvEnterFromGuest, (SIZE_T)&Context->HostStack.GlobalContext, GuestRIP, GuestRSP))
-	{
-		HvUtilLogError("HvInitializeLogicalProcessor[#%i]: Failed to enter VMX Root Mode.", CurrentProcessorNumber);
-		VmxExitRootMode(Context);
-		return;
-	}
-
-	// Launch the hypervisor
-	if (!VmxLaunchProcessor(Context))
-	{
-		HvUtilLogError("HvInitializeLogicalProcessor[#%i]: Failed to VmxLaunchProcessor.", CurrentProcessorNumber);
-		return;
-	}
-
-	HvUtilLogSuccess("HvInitializeLogicalProcessor[#%i]: Successfully entered VMX Root Mode.", CurrentProcessorNumber);
-
-	VmxExitRootMode(Context);
-=======
     SIZE_T CurrentProcessorNumber;
 
     // Get the current processor we're executing this function on right now
@@ -407,7 +374,6 @@
         HvUtilLogError("HvInitializeLogicalProcessor[#%i]: Failed to VmxLaunchProcessor.", CurrentProcessorNumber);
         return;
     }
->>>>>>> f8c5cc55
 }
 
 /*
